options:
  check-dns:
    default: ""
    type: string
    description: |
      A space-separated list of DNS names to check.  If any of the names are not resolvable, alert as CRITICAL.
  os-credentials:
    default: ""
    type: string
    description: |
      Comma separated OpenStack credentials to be used by nagios.
      It is strongly recommended this be a user with a dedicated role,
      and not a full admin.  Takes the format of
      username=foo, password=bar, credentials_project=baz, region_name=Region1, auth_url=http://127.0.0.1:35357
  nova_warn:
    default: 2
    type: int
    description: |
      Warning level for nova aggregate unit count check - setting this to -1 will effectively disable host aggregate checks.
  nova_crit:
    default: 1
    type: int
    description: |
      Critical level for nova aggregate unit count check - setting this to -1 will effectively disable host aggregate checks.
  nagios_context:
    default: "juju"
    type: string
    description: |
      Used by the nrpe subordinate charms.
      A string that will be prepended to instance name to set the host name
      in nagios. So for instance the hostname would be something like:
          juju-myservice-0
      If you're running multiple environments with the same services in them
      this allows you to differentiate between them.
  nagios_servicegroups:
    default: ""
    type: string
    description: |
      A comma-separated list of nagios servicegroups.
      If left empty, the nagios_context will be used as the servicegroup
  trusted_ssl_ca:
    type: string
    default: ''
    description: |
      base64 encoded SSL ca cert to use for OpenStack API client connections.
  skip-disabled:
    type: boolean
    default: false
    description: |
      An option to specify whether you want Warning alerts in nagios for disabled nova-compute hosts.
  tls_warn_days:
    type: int
    default: 30
    description: |
      Number of days left for the TLS certificate to expire before warning.
  tls_crit_days:
    type: int
    default: 14
    description: |
      Number of days left for the TLS certificate to expire before alerting Critical.
  check_public_urls:
    type: boolean
    default: True
    description: |
      If true, create NRPE checks matching all 'public' URLs in the Keystone catalog.
  check_internal_urls:
    type: boolean
    default: True
    description: |
      If true, create NRPE checks matching all 'internal' URLs in the Keystone catalog.
  check_admin_urls:
    type: boolean
    default: True
    description: |
      If true, create NRPE checks matching all 'admin' URLs in the Keystone catalog.
  swift_check_params:
    type: string
<<<<<<< HEAD
=======
    default: "/"
>>>>>>> af72c86c
    description: |
      URL to use with check_http if there is a Swift endpoint.  Default is '/', but it's possible to add extra params,
      e.g. '/v3 -e Unauthorized -d x-openstack-request-id' or a different url, e.g. '/healthcheck'.  Mitaka Swift
      typically needs '/healthcheck'.<|MERGE_RESOLUTION|>--- conflicted
+++ resolved
@@ -75,10 +75,7 @@
       If true, create NRPE checks matching all 'admin' URLs in the Keystone catalog.
   swift_check_params:
     type: string
-<<<<<<< HEAD
-=======
     default: "/"
->>>>>>> af72c86c
     description: |
       URL to use with check_http if there is a Swift endpoint.  Default is '/', but it's possible to add extra params,
       e.g. '/v3 -e Unauthorized -d x-openstack-request-id' or a different url, e.g. '/healthcheck'.  Mitaka Swift
